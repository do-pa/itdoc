/*
 * Copyright 2025 the original author or authors.
 *
 * Licensed under the Apache License, Version 2.0 (the "License");
 * you may not use this file except in compliance with the License.
 * You may obtain a copy of the License at
 *
 *    http://www.apache.org/licenses/LICENSE-2.0
 *
 * Unless required by applicable law or agreed to in writing, software
 * distributed under the License is distributed on an "AS IS" BASIS,
 * WITHOUT WARRANTIES OR CONDITIONS OF ANY KIND, either express or implied.
 * See the License for the specific language governing permissions and
 * limitations under the License.
 */

import { itdocExample } from "../examples/index"
/**
 * 주어진 테스트 내용과 언어 설정에 따라, API 문서 및 테스트 케이스를 생성하기 위한
 * itdoc함수를 출력하기 위한 프롬프트 메시지를 반환합니다.
 *
 * 이 함수는 지정된 예제 파일(예: express 테스트 파일)을 읽어와 함수 예시로 포함하며,
 * 입력된 테스트 내용(content)와 언어 설정(isEn)에 따라 추가 메시지를 덧붙입니다.
 * @param {string} content - 테스트 내용(테스트 케이스에 대한 설명)을 담은 문자열.
 * @param {boolean} isEn - true일 경우 결과물을 영어로, false일 경우 한글로 출력하도록 추가 메시지를 설정.
 * @param {number} part - 여러 출력으로 나누어질 경우 현재 부분 번호
 * @param {boolean} isTypeScript - true일 경우 TypeScript로, false일 경우 JavaScript로 출력
 * @returns {string} - 생성된 프롬프트 메시지 문자열.
 */
<<<<<<< HEAD
export function getItdocPrompt(
    content: string,
    isEn: boolean,
    part: number,
    isTypeScript: boolean = false,
): string {
    const jsExampleParts = ["express", "__tests__", "expressApp.test.js"]
    const tsExampleParts = ["express-ts", "src", "__tests__", "product.test.ts"]
    const baseDirs = [join(__dirname, "..", "examples"), join(__dirname, "..", "..", "examples")]

    let jsExamplePath: string | undefined
    let tsExamplePath: string | undefined

    for (const base of baseDirs) {
        const jsPath = join(base, ...jsExampleParts)
        const tsPath = join(base, ...tsExampleParts)

        if (fs.existsSync(jsPath)) {
            jsExamplePath = jsPath
        }

        if (fs.existsSync(tsPath)) {
            tsExamplePath = tsPath
        }

        if (jsExamplePath && tsExamplePath) {
            break
        }
    }

    if (!jsExamplePath && !tsExamplePath) {
        throw new Error(
            `테스트 예제 파일을 찾을 수 없습니다:\n` +
                baseDirs.map((b) => join(b, ...jsExampleParts)).join("\n") +
                "\n또는\n" +
                baseDirs.map((b) => join(b, ...tsExampleParts)).join("\n"),
        )
    }

    const selectedPath = isTypeScript ? tsExamplePath : jsExamplePath
    if (!selectedPath) {
        throw new Error(
            `${isTypeScript ? "TypeScript" : "JavaScript"} 테스트 예제 파일을 찾을 수 없습니다.`,
        )
    }

    const itdocExample: string = fs.readFileSync(selectedPath, "utf8")

=======
export function getItdocPrompt(content: string, isEn: boolean, part: number): string {
>>>>>>> aa5a1e7a
    const addLangMsg: string = isEn
        ? "And the output must be in English."
        : "그리고 반드시 한글로 출력해야 합니다."

    const partGuide =
        part > 1
            ? `이전 출력의 이어지는 ${part}번째 부분만 출력하세요. 이전 내용을 반복하지 마세요.`
            : `출력이 길어질 경우 다음 요청에서 이어받을 수 있도록 적절한 단위로 분할하여 출력하세요. 응답 마지막에 '...' 같은 기호는 넣지 마세요.`

    const codeLanguage = isTypeScript ? "타입스크립트" : "자바스크립트"
    const codeLanguageEn = isTypeScript ? "TypeScript" : "JavaScript"

    const langMsg = isEn ? `${codeLanguageEn} code` : `${codeLanguage} 코드`

    return `
다음 테스트 내용을 기반으로 itdoc 테스트 스크립트를 ${langMsg}로 생성해주세요.
- 모든 라우터에 대한 테스트를 포함해야 합니다.
- field는 field("a", "b") 처럼 2개의 매개변수를 반드시 포함해야 합니다. field로만 나오면 안됩니다.  
- 중복되는 설명은 없어야 합니다.
- 코드 설명 없이 코드만 출력해야 하며, \`(1/3)\` 같은 자동 분할 제목은 넣지 마세요.
- 출력은 ${langMsg}로만 구성되어야 하며, 백틱 블록(\`\`\`)도 사용하지 않습니다.
- ${partGuide}
${addLangMsg}

[테스트 설명 내용]
${content}

[함수 예시]
${itdocExample}
- 경로에 해당하는 코드는 출력하지 말아야 합니다.
ex) import { app } from "examples/express-ts/index.ts" 
    또는
    const app = require("examples/express/index.js") 

- 아래 초기 설정 코드는 이미 포함되어 있으니 해당부분은 생성하지 말아야 합니다.
const { describeAPI, itDoc, HttpStatus, field, HttpMethod } = require("itdoc") 
- header() 메서드는 다음과 같이 객체가 포함되어야 합니다.
header({
    Authorization: field("인증 토큰", "Bearer 123456"),
})
`.trim()
}

/**
 * JSON 기반 API 명세서를 마크다운 형태로 만들기 위한 프롬프트를 반환합니다.
 * @param {any} content - API 정의를 담은 JSON 객체.
 * @param part
 * @returns {string} - Markdown 생성용 프롬프트 메시지.
 */
export function getMDPrompt(content: any, part?: number): string {
    const partNote = part ? ` (이 문서는 ${part}번째 요청입니다)` : ""
    return `
        다음 JSON 기반으로 API 테스트 명세서 마크다운(Markdown)을 생성하세요.${partNote}
        - "API 테스트 명세서" 같은 제목은 포함하지 마세요.
        - 제목, 개요, 결론, 요약, 일반 지침 등은 절대 포함하지 마세요.
        - "정상적인 응답과 오류 응답을 테스트합니다", "조건 분기 확인", "상태 코드 확인" 등의 일반적 설명은 절대 쓰지 마세요.
        - 오직 테스트 케이스만 상세히 작성하세요. 테스트 이름, 요청 조건, 예상 응답만 나열하십시오.
        - 각 항목은 서로 구분 가능하도록 개별적으로 작성하되, 서론/설명 없이 직접 시작하세요.
        - 각 테스트 항목만 상세히 기술합니다. 파일 제목, 개요, 결론, 요약 등은 작성하지 마세요.
        - 출력이 길 경우 반드시 (1/3), (2/3), (3/3)처럼 분할해주세요. 분할된 응답은 이어지도록 하며 중복 없이 구성합니다.
        - 강조표시(**), 백틱(\`\`\`) 등 마크다운 스타일은 사용하지 마세요.
        JSON 입력:
<<<<<<< HEAD
        ${JSON.stringify(content, null, 2)}
=======
        ${JSON.stringify(content, null, 2)}  
>>>>>>> aa5a1e7a
        `
}<|MERGE_RESOLUTION|>--- conflicted
+++ resolved
@@ -27,7 +27,6 @@
  * @param {boolean} isTypeScript - true일 경우 TypeScript로, false일 경우 JavaScript로 출력
  * @returns {string} - 생성된 프롬프트 메시지 문자열.
  */
-<<<<<<< HEAD
 export function getItdocPrompt(
     content: string,
     isEn: boolean,
@@ -76,9 +75,6 @@
 
     const itdocExample: string = fs.readFileSync(selectedPath, "utf8")
 
-=======
-export function getItdocPrompt(content: string, isEn: boolean, part: number): string {
->>>>>>> aa5a1e7a
     const addLangMsg: string = isEn
         ? "And the output must be in English."
         : "그리고 반드시 한글로 출력해야 합니다."
@@ -141,10 +137,6 @@
         - 출력이 길 경우 반드시 (1/3), (2/3), (3/3)처럼 분할해주세요. 분할된 응답은 이어지도록 하며 중복 없이 구성합니다.
         - 강조표시(**), 백틱(\`\`\`) 등 마크다운 스타일은 사용하지 마세요.
         JSON 입력:
-<<<<<<< HEAD
         ${JSON.stringify(content, null, 2)}
-=======
-        ${JSON.stringify(content, null, 2)}  
->>>>>>> aa5a1e7a
         `
 }