--- conflicted
+++ resolved
@@ -58,8 +58,6 @@
       description: "고려해본 다른 해결방안이 있다면 알려주세요"
       placeholder: |
         다음과 같은 대안들도 고려해보았습니다:
-
-<<<<<<< HEAD
               ```javascript
               // 현재 코드 예시
               ```
@@ -118,38 +116,4 @@
               - 사용자 시나리오나 예시
               - 관련 스크린샷이나 다이어그램
       validations:
-          required: false
-=======
-        1. 다른 라이브러리 사용  
-        2. 직접 구현  
-        3. 기존 기능 확장  
-        등...
-    validations:
-      required: false
-  - type: dropdown
-    id: priority
-    attributes:
-      label: "우선순위"
-      description: "이 기능의 우선순위를 선택해주세요"
-      options:
-        - label: "🔴 High (즉시 필요)"
-          value: "Priority: High"
-        - label: "🟠 Medium (향후 필요)"
-          value: "Priority: Medium"
-        - label: "🟢 Low (선택적)"
-          value: "Priority: Low"
-    validations:
-      required: true
-  - type: textarea
-    id: additional
-    attributes:
-      label: "추가 정보"
-      description: "기능 제안에 대한 추가 정보가 있다면 알려주세요"
-      placeholder: |
-        - 유사 기능을 가진 다른 라이브러리나 도구  
-        - 구현 시 고려해야 할 기술적 제약사항  
-        - 사용자 시나리오나 예시  
-        - 관련 스크린샷이나 다이어그램
-    validations:
-      required: false
->>>>>>> c8092517
+          required: false