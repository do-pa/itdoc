import eslint from "@eslint/js"
import tseslint from "typescript-eslint"
import eslintConfigPrettier from "eslint-config-prettier"
import jsdoc from "eslint-plugin-jsdoc"
import globals from "globals"
import mochaPlugin from "eslint-plugin-mocha"
import licenseHeader from "eslint-plugin-license-header"

export default tseslint.config(
    {
        ignores: ["**/node_modules/**", "**/build/**", "**/examples/**", "tsup.config.ts"],
    },
    // ESLint 기본 추천 규칙
    eslint.configs.recommended,
    // TypeScript 추천 규칙
    ...tseslint.configs.recommended,
    // JSDoc 문서화 추천 규칙
    jsdoc.configs["flat/recommended"],
    // Mocha 플러그인 설정
    {
        plugins: {
            mocha: mochaPlugin,
        },
    },
    {
        files: ["**/*.ts"],
<<<<<<< HEAD
        ignores: [
            "**/node_modules/**",
            "**/build/**",
            "**/dist/**",
            "**/*.js",
            "**/*.cjs",
            "**/*.mjs",
            "itdoc-doc/**/*"
        ],
=======
>>>>>>> 9ccbb696
        languageOptions: {
            // 사용할 JavaScript 버전 지정
            ecmaVersion: 2022,
            // ESM 모듈 시스템 사용
            sourceType: "module",
            // TypeScript 파서 사용
            parser: tseslint.parser,
            parserOptions: {
                // TypeScript 설정 파일 지정
                project: ["./tsconfig.json", "./tsconfig.test.json"],
            },
            // env 대신 globals 사용
            globals: {
                ...globals.node,
                ...globals.es2022,
                ...globals.mocha,
            },
        },
        plugins: {
            jsdoc,
            "license-header": licenseHeader,
        },
        rules: {
            // TypeScript 관련 규칙
            // 함수의 반환 타입 명시 필수
            "@typescript-eslint/explicit-function-return-type": "error",
            // 사용하지 않는 변수 에러 처리 (_로 시작하는 변수는 제외)
            "@typescript-eslint/no-explicit-any": "warn", // error에서 warn으로 변경
            "@typescript-eslint/no-unused-vars": ["error", { argsIgnorePattern: "^_" }],
            // 클래스 멤버의 접근 제한자 명시 필수
            "@typescript-eslint/explicit-member-accessibility": [
                "error",
                { accessibility: "explicit" },
            ],
            "@typescript-eslint/no-require-imports": "warn", // error에서 warn으로 변경

            // JSDoc 규칙 완화
            "jsdoc/require-description": "warn",
            "jsdoc/require-param-description": "warn",
            "jsdoc/require-returns-description": "warn",
            "jsdoc/require-example": "off", // 필수 예제 비활성화
            "jsdoc/check-examples": "off", // 예제 검사 비활성화
            "jsdoc/require-throws": "warn",
            "jsdoc/require-param": "warn",
            "jsdoc/require-returns": "warn",
            "jsdoc/require-param-type": "warn",

            // 코드 품질 규칙
            // 중첩 콜백 최대 3개까지 허용
            "max-nested-callbacks": ["error", 3],
            // 함수당 최대 50줄 제한 (빈 줄과 주석 제외)
            "max-lines-per-function": [
                "warn", // error에서 warn으로 변경
                { max: 150, skipBlankLines: true, skipComments: true },
            ],

            // Mocha 테스트 규칙
            "mocha/no-skipped-tests": "warn",
            // 단독 실행 테스트 금지
            "mocha/no-exclusive-tests": "error",

            // 라이센스 헤더 규칙
            "license-header/header": [
                "error",
                [
                    "/*",
                    " * Copyright " + new Date().getFullYear() + " the original author or authors.",
                    " *",
                    ' * Licensed under the Apache License, Version 2.0 (the "License");',
                    " * you may not use this file except in compliance with the License.",
                    " * You may obtain a copy of the License at",
                    " *",
                    " *    http://www.apache.org/licenses/LICENSE-2.0",
                    " *",
                    " * Unless required by applicable law or agreed to in writing, software",
                    ' * distributed under the License is distributed on an "AS IS" BASIS,',
                    " * WITHOUT WARRANTIES OR CONDITIONS OF ANY KIND, either express or implied.",
                    " * See the License for the specific language governing permissions and",
                    " * limitations under the License.",
                    " */",
                ],
            ],

            // no-console 규칙
            "no-console": "error",
        },
        // JSDoc 설정
        settings: {
            jsdoc: {
                mode: "typescript",
                // 태그 이름 설정
                tagNamePreference: {
                    returns: "returns",
                    example: "example",
                },
            },
        },
    },
    {
        files: ["**/__tests__/**/*.ts"],
        rules: {
            "max-lines-per-function": "off",
            "max-nested-callbacks": "off",
        },
    },
    // Prettier와의 충돌 방지
    eslintConfigPrettier,
)<|MERGE_RESOLUTION|>--- conflicted
+++ resolved
@@ -23,19 +23,7 @@
         },
     },
     {
-        files: ["**/*.ts"],
-<<<<<<< HEAD
-        ignores: [
-            "**/node_modules/**",
-            "**/build/**",
-            "**/dist/**",
-            "**/*.js",
-            "**/*.cjs",
-            "**/*.mjs",
-            "itdoc-doc/**/*"
-        ],
-=======
->>>>>>> 9ccbb696
+        files: ["**/*.ts"], 
         languageOptions: {
             // 사용할 JavaScript 버전 지정
             ecmaVersion: 2022,
